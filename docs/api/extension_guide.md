# Руководство по расширению API BQuant

## 📚 Обзор

Это руководство поможет вам расширить функциональность BQuant, создавая собственные индикаторы, анализаторы, визуализации и модули данных.

## 🎯 Принципы расширения

### Модульность
- Каждый новый компонент должен быть независимым
- Используйте интерфейсы и абстрактные классы
- Минимизируйте зависимости между модулями

### Совместимость
- Следуйте существующим паттернам API
- Используйте стандартные типы данных
- Поддерживайте обратную совместимость

### Производительность
- Используйте NumPy для вычислений
- Оптимизируйте для больших данных
- Применяйте кэширование где возможно

## 🏗️ Создание собственного индикатора

### Шаг 1: Наследование от BaseIndicator

```python
from bquant.indicators.base import (
    BaseIndicator,
    CustomIndicator as BQuantCustomIndicator,
    IndicatorResult,
    IndicatorSource,
)
import pandas as pd
import numpy as np


class CustomIndicator(BQuantCustomIndicator):
    """Кастомный индикатор"""

    def __init__(self, param1=10, param2=20):
        parameters = {
            "param1": param1,
            "param2": param2,
        }
        # Наследуемся от BQuant CustomIndicator, чтобы фабрика могла создавать экземпляры
        super().__init__("CustomIndicator", parameters)
        self.params = self.config.parameters

    def get_output_columns(self):
        return ["custom_indicator"]

    def get_description(self):
        return "Документированный пример пользовательского индикатора"

    def get_required_columns(self):
        return ["close", "volume"]

    def calculate(self, data):
        """Расчет индикатора"""
        if not self.validate_data(data):
            raise ValueError("Invalid data for CustomIndicator")

        # Ваша логика расчета
        result = self._calculate_indicator(data)
        result_frame = pd.DataFrame({"custom_indicator": result}, index=data.index)

        return IndicatorResult(
            name=self.name,
            data=result_frame,
            config=self.config,
            metadata={"calculated_at": pd.Timestamp.utcnow()},
        )

    def _calculate_indicator(self, data):
        """Внутренний метод расчета"""
        param1 = self.params["param1"]
        param2 = self.params["param2"]

        # Пример расчета
        indicator = (data["close"] * data["volume"]).rolling(window=param1, min_periods=1).mean()
        return indicator / max(param2, 1)
```

### Шаг 2: Регистрация в фабрике

```python
from bquant.indicators.base import IndicatorFactory

# Регистрация индикатора (обновленный API v2.1 использует классовые методы)
IndicatorFactory.register_indicator("custom_indicator", CustomIndicator)

# Использование
indicator = IndicatorFactory.create('custom', 'custom_indicator', param1=15, param2=25)
result = indicator.calculate(data)
```

## 🔬 Создание собственного анализатора

### Шаг 1: Наследование от BaseAnalyzer

```python
from bquant.analysis import BaseAnalyzer, AnalysisResult
import numpy as np


class CustomAnalyzer(BaseAnalyzer):
    """Кастомный анализатор"""

    def __init__(self, analysis_type='default'):
        super().__init__('CustomAnalyzer', {'analysis_type': analysis_type})
        self.params = self.config  # сохраняем ссылку, как в исходном примере

    def analyze(self, data):
        """Выполнение анализа"""
        if not self.validate_data(data):
            raise ValueError("Invalid data for CustomAnalyzer")

        # Ваша логика анализа
        analysis_result = self._perform_analysis(data)

        return AnalysisResult(
            analysis_type=self.params['analysis_type'],
            results=analysis_result['statistics'],
            data_size=len(data),
            metadata={'series_tail': analysis_result['data'].tail(5).to_dict()}
        )

    def validate_data(self, data):
        """Валидация данных"""
        return len(data) > 0 and 'close' in data.columns

    def _perform_analysis(self, data):
        """Внутренний метод анализа"""
        analysis_type = self.params['analysis_type']

        if analysis_type == 'volatility':
            result = self._analyze_volatility(data)
        elif analysis_type == 'trend':
            result = self._analyze_trend(data)
        else:
            result = self._analyze_default(data)

        return result

    def _analyze_volatility(self, data):
        """Анализ волатильности"""
        returns = data['close'].pct_change().fillna(0)
        volatility = returns.rolling(window=20, min_periods=5).std().fillna(0)

        return {
            'data': volatility,
            'statistics': {
                'mean_volatility': float(volatility.mean()),
                'max_volatility': float(volatility.max()),
                'current_volatility': float(volatility.iloc[-1])
            }
        }
```

### Шаг 2: Интеграция с системой

```python
# Использование анализатора
analyzer = CustomAnalyzer(analysis_type='volatility')
result = analyzer.analyze(data)

print(f"Mean volatility: {result.results['mean_volatility']:.4f}")
```

## 🎨 Создание пользовательских стратегий (новое в этапе 3)

> **Стабильность API:** 🟢 STABLE — интерфейс паттерна стратегий зафиксирован

### Обзор

BQuant использует паттерн Strategy для расширяемого расчёта метрик. Вы можете добавлять собственные стратегии, не изменяя базовые анализаторы.

**Преимущества:**
- Добавляйте новые метрики без изменения `ZoneFeaturesAnalyzer`
- Переключайте алгоритмы через конфигурацию
- Проводите A/B-тестирование разных подходов
- Поддерживайте несколько стратегий одновременно

### Типы стратегий

| Тип стратегии | Назначение | Протокол |
|---------------|------------|----------|
| **SwingCalculationStrategy** | Обнаружение свингов/импульсов в движении цены | 23 метрики |
| **ShapeCalculationStrategy** | Анализ формы гистограммы индикатора | 3 метрики |
| **DivergenceCalculationStrategy** | Поиск дивергенций между ценой и индикатором | 4 метрики |
| **VolatilityCalculationStrategy** | Оценка волатильности рынка | 10 метрик |
| **VolumeCalculationStrategy** | Анализ объёмных паттернов | 4 метрики |

### Пошагово: создание пользовательской свинговой стратегии

#### Шаг 1: импорт протокола и dataclass

```python
from bquant.analysis.zones.strategies.base import (
    SwingCalculationStrategy,
    SwingMetrics
)
from bquant.analysis.zones.strategies.registry import StrategyRegistry
import pandas as pd
import numpy as np
```

#### Шаг 2: реализация класса стратегии

```python
class MyCustomSwingStrategy(SwingCalculationStrategy):
    """My custom swing detection algorithm."""

    def __init__(self, threshold: float = 0.02):
        """
        Initialize strategy.

        Args:
            threshold: Minimum price movement to consider as swing (e.g., 0.02 = 2%)
        """
        self.threshold = threshold
<<<<<<< HEAD
        self.min_required_length = 3
=======
>>>>>>> ae8d6ba7

    def calculate_swings(self, data: pd.DataFrame) -> SwingMetrics:
        """
        Calculate swing metrics.

        Args:
            data: DataFrame with OHLC columns (high, low, close)
            
        Returns:
            SwingMetrics with all 23 fields populated
        """
        if len(data) < self.min_required_length:
            # Graceful degradation for short zones
            return self._empty_metrics()

        # Your algorithm here (упрощенная реализация для документации)
        price = data['close']
        returns = price.pct_change().fillna(0)
        rallies = returns[returns >= self.threshold]
        drops = -returns[returns <= -self.threshold]

        rally_stats = self._stats(rallies)
        drop_stats = self._stats(drops)

        duration = max(len(data), 1)
        rally_speed = rally_stats['avg'] / duration if duration else 0.0
        drop_speed = drop_stats['avg'] / duration if duration else 0.0

        metrics = SwingMetrics(
            num_swings=rally_stats['count'] + drop_stats['count'],
            avg_rally_pct=rally_stats['avg'],
            avg_drop_pct=drop_stats['avg'],
            max_rally_pct=rally_stats['max'],
            max_drop_pct=drop_stats['max'],
            rally_to_drop_ratio=(rally_stats['avg'] / drop_stats['avg']) if drop_stats['avg'] else 1.0,
            rally_count=rally_stats['count'],
            drop_count=drop_stats['count'],
            min_rally_pct=rally_stats['min'],
            min_drop_pct=drop_stats['min'],
            rally_amplitude_std=rally_stats['std'],
            drop_amplitude_std=drop_stats['std'],
            rally_amplitude_median=rally_stats['median'],
            drop_amplitude_median=drop_stats['median'],
            avg_rally_duration_bars=rally_stats['duration'],
            avg_drop_duration_bars=drop_stats['duration'],
            max_rally_duration_bars=rally_stats['max_duration'],
            max_drop_duration_bars=drop_stats['max_duration'],
            avg_rally_speed_pct_per_bar=rally_speed,
            avg_drop_speed_pct_per_bar=drop_speed,
            max_rally_speed_pct_per_bar=rally_stats['max_speed'],
            max_drop_speed_pct_per_bar=drop_stats['max_speed'],
            duration_symmetry=(rally_stats['duration'] / drop_stats['duration']) if drop_stats['duration'] else 1.0,
            strategy_name='MyCustomSwing',
            strategy_params={'threshold': self.threshold}
        )

        metrics.validate()
        return metrics

    def calculate(self, data: pd.DataFrame) -> SwingMetrics:
        """Совместимость с ZoneFeaturesAnalyzer (ожидает метод calculate)."""
        return self.calculate_swings(data)

    def _stats(self, series: pd.Series) -> dict:
        if series.empty:
            return {
                'count': 0,
                'avg': 0.0,
                'max': 0.0,
                'min': 0.0,
                'std': 0.0,
                'median': 0.0,
                'duration': 0.0,
                'max_duration': 0,
                'max_speed': 0.0,
            }

        durations = max(1, len(series))
        return {
            'count': int(series.count()),
            'avg': float(series.mean()),
            'max': float(series.max()),
            'min': float(series.min()),
            'std': float(series.std(ddof=0)) if series.count() > 1 else 0.0,
            'median': float(series.median()),
            'duration': float(durations / max(series.count(), 1)),
            'max_duration': int(durations),
            'max_speed': float(series.max()),
        }

    def _empty_metrics(self) -> SwingMetrics:
        return SwingMetrics(
            num_swings=0,
            avg_rally_pct=0.0,
            avg_drop_pct=0.0,
            max_rally_pct=0.0,
            max_drop_pct=0.0,
            rally_to_drop_ratio=1.0,
            rally_count=0,
            drop_count=0,
            min_rally_pct=0.0,
            min_drop_pct=0.0,
            rally_amplitude_std=0.0,
            drop_amplitude_std=0.0,
            rally_amplitude_median=0.0,
            drop_amplitude_median=0.0,
            avg_rally_duration_bars=0.0,
            avg_drop_duration_bars=0.0,
            max_rally_duration_bars=0,
            max_drop_duration_bars=0,
            avg_rally_speed_pct_per_bar=0.0,
            avg_drop_speed_pct_per_bar=0.0,
            max_rally_speed_pct_per_bar=0.0,
            max_drop_speed_pct_per_bar=0.0,
            duration_symmetry=1.0,
            strategy_name='MyCustomSwing',
            strategy_params={'threshold': self.threshold}
        )

    def get_metadata(self) -> dict:
        return {
            'strategy': 'MyCustomSwing',
            'threshold': self.threshold,
            'algorithm': 'Custom threshold-based swing detection'
        }
    
    def get_name(self) -> str:
        """Return strategy name."""
        return 'MyCustomSwing'
    
    def get_metadata(self) -> dict:
        """Return strategy metadata."""
        return {
            'strategy': 'MyCustomSwing',
            'threshold': self.threshold,
            'algorithm': 'Custom threshold-based swing detection',
            'description': 'Detects swings when price movement exceeds threshold'
        }
```

#### Шаг 3: регистрация стратегии

```python
# Option A: Добавьте декоратор к определению класса выше
# @StrategyRegistry.register_swing_strategy('my_custom')
# class MyCustomSwingStrategy(SwingCalculationStrategy):
#     ...

<<<<<<< HEAD
# Option B: Регистрируем после определения
=======
# Option B: Manual registration
>>>>>>> ae8d6ba7
StrategyRegistry.register_swing_strategy('my_custom')(MyCustomSwingStrategy)

# Verify registration
print(StrategyRegistry.list_swing_strategies())
# Output: ['zigzag', 'find_peaks', 'pivot_points', 'my_custom']
```

#### Шаг 4: использование стратегии

```python
from bquant.analysis.zones import ZoneFeaturesAnalyzer

# By name (from registry)
analyzer = ZoneFeaturesAnalyzer(swing_strategy='my_custom')

# By instance (with custom parameters)
strategy = MyCustomSwingStrategy(threshold=0.03)
analyzer = ZoneFeaturesAnalyzer(swing_strategy=strategy)

# Extract features
features = analyzer.extract_zone_features(zone_dict)

# Access swing metrics
swing_metrics = features.metadata['swing_metrics']
print(f"Swings detected: {swing_metrics['num_swings']}")
print(f"Avg rally: {swing_metrics['avg_rally_pct']:.2%}")
print(f"Strategy used: {swing_metrics['strategy_name']}")
```

### Создание стратегий других типов

Процесс идентичен для остальных типов стратегий — достаточно заменить протокол и dataclass:

#### Пример стратегии формы

```python
from typing import Optional
from bquant.analysis.zones.strategies.base import ShapeCalculationStrategy, ShapeMetrics

@StrategyRegistry.register_shape_strategy('my_shape')
class MyShapeStrategy:
    def calculate_shape(self, data: pd.DataFrame, indicator_col: Optional[str] = None) -> ShapeMetrics:
        """
        Calculate shape metrics for ANY oscillator (v2.1 universal).
        
        Args:
            data: Zone data with OHLCV + oscillator columns
            indicator_col: Oscillator column name (e.g., 'RSI_14', 'AO_5_34', 'MY_OSC')
                          If None, strategy should auto-detect or raise error
        
        Returns:
            ShapeMetrics with calculated shape characteristics
        
        Examples:
            # Works with ANY oscillator
            metrics = strategy.calculate_shape(data, indicator_col='RSI_14')
            metrics = strategy.calculate_shape(data, indicator_col='macd_hist')
            metrics = strategy.calculate_shape(data, indicator_col='CUSTOM_OSC')
        """
        if indicator_col is None or indicator_col not in data.columns:
            raise ValueError(f"indicator_col required and must exist in data")
        
        # Your universal implementation (works with ANY column!)
        oscillator = data[indicator_col]
        
        # Calculate skewness, kurtosis, smoothness for your indicator
        hist_skewness = oscillator.skew()
        hist_kurtosis = oscillator.kurtosis()
        hist_smoothness = 1.0 - oscillator.diff().abs().mean() / oscillator.abs().mean()
        
        metrics = ShapeMetrics(
            hist_skewness=hist_skewness,
            hist_kurtosis=hist_kurtosis,
            hist_smoothness=hist_smoothness,
            strategy_name='MyShape',
            strategy_params={'indicator_col': indicator_col}  # ← Track which indicator used
        )

        metrics.validate()
        return metrics

    def calculate(self, data: pd.DataFrame, indicator_col: Optional[str] = None) -> ShapeMetrics:
        """Совместимость с ZoneFeaturesAnalyzer (ожидает метод calculate)."""
        return self.calculate_shape(data, indicator_col=indicator_col)

    def get_name(self) -> str:
        return 'MyShape'

    def get_metadata(self) -> dict:
        return {'strategy': 'MyShape', 'algorithm': 'Custom shape analysis'}
```

**Рекомендация v2.1:** всегда сохраняйте `indicator_col` в `strategy_params`, чтобы обеспечить трассируемость!

#### Пример стратегии дивергенций

```python
from typing import Optional
from bquant.analysis.zones.strategies.base import DivergenceCalculationStrategy, DivergenceMetrics

@StrategyRegistry.register_divergence_strategy('my_divergence')
class MyDivergenceStrategy:
    def calculate_divergence(self, 
                           data: pd.DataFrame, 
                           indicator_col: Optional[str] = None,
                           indicator_line_col: Optional[str] = None) -> DivergenceMetrics:
        """
        Calculate divergence for ANY oscillator (v2.1 universal).
        
        Args:
            data: Zone data with OHLCV + oscillator columns
            indicator_col: Primary oscillator column (e.g., 'RSI_14', 'macd_hist')
            indicator_line_col: Secondary line for 2-line indicators (e.g., 'macd_signal')
        
        Returns:
            DivergenceMetrics with divergence information
        
        Examples:
            # Single-line oscillator (RSI, AO)
            metrics = strategy.calculate_divergence(data, indicator_col='RSI_14')
            
            # 2-line indicator (MACD with signal)
            metrics = strategy.calculate_divergence(data, 
                                                   indicator_col='macd',
                                                   indicator_line_col='macd_signal')
        """
        if indicator_col is None or indicator_col not in data.columns:
            raise ValueError(f"indicator_col required and must exist in data")
        
        # Your universal implementation (works with ANY oscillator!)
        oscillator = data[indicator_col]
        price = data['close']
        
        # Detect divergences between price and indicator
        # ... your divergence logic here ...

        metrics = DivergenceMetrics(
            divergence_type='regular',  # or 'hidden', 'mixed', 'none'
            divergence_count=1,
            divergence_strength=0.75,
            divergence_direction='bullish',
            strategy_name='MyDivergence',
            strategy_params={
                'indicator_col': indicator_col,              # ← Track primary indicator
                'indicator_line_col': indicator_line_col     # ← Track signal line (if any)
            }
        )

        metrics.validate()
        return metrics
    
    def get_name(self) -> str:
        return 'MyDivergence'
    
    def get_metadata(self) -> dict:
        return {'strategy': 'MyDivergence', 'supports_2line': True}
```

**Рекомендация v2.1:** отслеживайте и `indicator_col`, и `indicator_line_col` (если применимо) в `strategy_params`!

### Тестирование вашей стратегии

```python
import numpy as np
import pandas as pd
import pytest

def test_my_custom_strategy():
    """Unit test for custom strategy."""
    strategy = MyCustomSwingStrategy(threshold=0.02)
    
    # Create test data
    dates = pd.date_range('2024-01-01', periods=50, freq='1h')
    data = pd.DataFrame({
        'high': np.random.randn(50).cumsum() + 2000,
        'low': np.random.randn(50).cumsum() + 1990,
        'close': np.random.randn(50).cumsum() + 1995
    }, index=dates)
    
    # Calculate swing metrics
    result = strategy.calculate_swings(data)
    
    # Validate contract (all required fields present)
    assert isinstance(result, SwingMetrics)
    assert result.num_swings >= 0
    assert result.rally_count >= 0
    assert result.drop_count >= 0
    assert result.strategy_name == 'MyCustomSwing'
    assert 'threshold' in result.strategy_params
    
    # Validate data quality
    if result.num_swings > 0:
        assert result.avg_rally_pct >= 0
        assert result.avg_drop_pct >= 0
        assert result.rally_to_drop_ratio > 0
```

### Интеграционное тестирование

```python
def test_strategy_with_analyzer():
    """Test strategy integration with ZoneFeaturesAnalyzer."""
    from bquant.analysis.zones import ZoneFeaturesAnalyzer
    
    analyzer = ZoneFeaturesAnalyzer(swing_strategy='my_custom')
    
    zone_dict = {
        'zone_id': 'test_1',
        'type': 'bull',
        'duration': 20,
        'data': data  # your test data
    }
    
    features = analyzer.extract_zone_features(zone_dict)
    
    # Verify swing metrics present
    assert 'swing_metrics' in features.metadata
    assert features.metadata['swing_metrics']['strategy_name'] == 'MyCustomSwing'
```

### Лучшие практики

#### 1. Плавная деградация

Аккуратно обрабатывайте крайние случаи:

```python
def calculate_swings(self, data: pd.DataFrame) -> SwingMetrics:
    # Check data sufficiency
    if len(data) < self.min_required_length:
        return self._empty_metrics()  # Return zeros
    
    # Check required columns
    required_cols = ['high', 'low', 'close']
    if not all(col in data.columns for col in required_cols):
        raise ValueError(f"Missing required columns: {required_cols}")
    
    # Your algorithm...
```

#### 2. Содержательные метаданные

Всегда сохраняйте конфигурацию стратегии:

```python
def get_metadata(self) -> dict:
    return {
        'strategy': self.get_name(),
        'version': '1.0.0',
        'algorithm': 'Description of your algorithm',
        'parameters': {
            'threshold': self.threshold,
            # ... all parameters
        },
        'requirements': ['high', 'low', 'close'],
        'optional_columns': ['volume'],
        'best_for': 'trending markets with clear swings'
    }
```

#### 3. Оптимизация производительности

```python
# Use NumPy for vectorized operations
amplitudes = np.abs(np.diff(data['close'].values))

# Avoid loops where possible
# BAD:
for i in range(len(data)):
    result.append(calculate_something(data.iloc[i]))

# GOOD:
result = data['close'].rolling(5).apply(calculate_something)
```

#### 4. Валидируйте входные данные

```python
def _validate_data(self, data: pd.DataFrame) -> None:
    """Validate input data."""
    if data.empty:
        raise ValueError("Data is empty")
    
    required = ['high', 'low', 'close']
    missing = [col for col in required if col not in data.columns]
    if missing:
        raise ValueError(f"Missing columns: {missing}")
    
    if data[required].isnull().any().any():
        raise ValueError("Data contains NaN values")
```

### Сравнение стратегий (A/B-тестирование)

```python
from bquant.analysis.zones import ZoneFeaturesAnalyzer

# Test multiple strategies
strategies = ['zigzag', 'find_peaks', 'pivot_points', 'my_custom']
results = {}

for strategy_name in strategies:
    analyzer = ZoneFeaturesAnalyzer(swing_strategy=strategy_name)
    features = analyzer.extract_zone_features(zone_dict)
    swing_metrics = features.metadata['swing_metrics']
    
    results[strategy_name] = {
        'num_swings': swing_metrics.num_swings,
        'avg_rally': swing_metrics.avg_rally_pct,
        'avg_drop': swing_metrics.avg_drop_pct
    }

# Compare results
import pandas as pd
comparison = pd.DataFrame(results).T
print(comparison)
```

### Встроенные стратегии

Полную документацию по всем восьми встроенным стратегиям смотрите здесь:
- [Справочник по API стратегий](analysis/strategies.md)
- Примеры: `tests/unit/test_*_strategy.py`
- Реализации: `bquant/analysis/zones/strategies/`

### API реестра

```python
from bquant.analysis.zones.strategies.registry import StrategyRegistry

# List available strategies
print(StrategyRegistry.list_swing_strategies())
print(StrategyRegistry.list_shape_strategies())
print(StrategyRegistry.list_divergence_strategies())
print(StrategyRegistry.list_volatility_strategies())
print(StrategyRegistry.list_volume_strategies())

# Get strategy class
SwingClass = StrategyRegistry.get_swing_strategy('zigzag')
strategy_instance = SwingClass(legs=10, deviation=0.05)

# Registry stats
stats = StrategyRegistry.get_registry_stats()
print(f"Total strategies: {stats['total']}")
print(f"By type: {stats['by_type']}")
```

### Конфигурация фабрики

Добавьте свою стратегию в конфигурацию:

```python
# In bquant/core/config.py

ANALYSIS_CONFIG = {
    'strategies': {
        'swing': {
            'default': 'zigzag',
            'my_custom': {
                'threshold': 0.02,
                'class': 'MyCustomSwingStrategy'
            }
        }
    }
}

# Then use factory
from bquant.core.config import create_swing_strategy
strategy = create_swing_strategy('my_custom')
```

---

## 📊 Создание собственной визуализации

### Шаг 1: Наследование от BaseChart

```python
from bquant.visualization.charts import ChartBuilder
from bquant.visualization.themes import ChartThemes
import plotly.graph_objects as go


class CustomChart(ChartBuilder):
    """Кастомный график"""

    def __init__(self, theme='default'):
        super().__init__(backend='plotly')
        self.theme_name = theme
        self.themes = ChartThemes()

    def create_chart(self, data, title="Custom Chart", **kwargs):
        """Создание графика"""
        self.validate_data(data, ["close"])
        fig = self._build_chart(data, title, **kwargs)
        self._apply_theme(fig)
        return fig

    def _build_chart(self, data, title, **kwargs):
        """Построение графика"""
        fig = go.Figure()
        fig.add_trace(
            go.Scatter(
                x=data.index,
                y=data['close'],
                mode='lines',
                name='Close Price',
                line=dict(color=kwargs.get('color', '#00A3E0'))
            )
        )
        fig.update_layout(
            title=title,
            xaxis_title="Date",
            yaxis_title="Price",
            height=kwargs.get('height', 600)
        )
        return fig

    def _apply_theme(self, fig):
        """Применение темы"""
        self.themes.apply_theme_to_figure(fig, self.theme_name)
```

### Шаг 2: Использование

```python
# Создание и использование графика
chart = CustomChart(theme='dark')
fig = chart.create_chart(data, title="My Custom Chart")
fig.show()
```

## 📥 Создание собственного загрузчика данных

### Шаг 1: Реализация адаптера DataLoader

```python
from bquant.data import loader
import pandas as pd


class CustomDataLoader:
    """Кастомный загрузчик данных"""

    def __init__(self, source_type='custom_csv'):
        self.source_type = source_type

    def load(self, source, *, validate=True, **kwargs):
        """Загрузка данных"""
        if self.source_type == 'custom_csv':
            data = loader.load_ohlcv_data(source, validate_data=validate, **kwargs)
            return self._standardize_columns(data)
        return loader.load_ohlcv_data(source, validate_data=validate, **kwargs)

    def _standardize_columns(self, data):
        """Стандартизация колонок"""
        column_mapping = {
            'Date': 'time',
            'Open': 'open',
            'High': 'high',
            'Low': 'low',
            'Close': 'close',
            'Volume': 'volume'
        }

        standardized = data.rename(columns=column_mapping)

        if 'time' in standardized.columns:
            standardized['time'] = pd.to_datetime(standardized['time'])
            standardized.set_index('time', inplace=True)
            standardized = standardized.sort_index()

        return standardized
```

## 🔧 Создание собственного процессора данных

### Шаг 1: Реализация адаптера DataProcessor

```python
from bquant.data import processor
import pandas as pd
import numpy as np


class CustomDataProcessor:
    """Кастомный процессор данных"""

    def __init__(self, *, remove_outliers=True, add_features=True, normalize=False):
        self.remove_outliers = remove_outliers
        self.add_features = add_features
        self.normalize = normalize

    def process(self, data):
        """Обработка данных"""
        processed_data = processor.clean_ohlcv_data(data, remove_outliers=self.remove_outliers)

        if self.add_features:
            processed_data = self._add_features(processed_data)

        if self.normalize:
            processed_data = self._normalize_data(processed_data)

        return processed_data

    def _add_features(self, data):
        """Добавление признаков"""
        result = data.copy()
        result['sma_20'] = result['close'].rolling(window=20, min_periods=5).mean()
        result['sma_50'] = result['close'].rolling(window=50, min_periods=5).mean()
        result['rsi_14'] = self._calculate_rsi(result['close'])
        return result

    def _calculate_rsi(self, prices, period=14):
        """Расчет RSI"""
        delta = prices.diff()
        gain = delta.clip(lower=0).rolling(window=period, min_periods=period).mean()
        loss = (-delta.clip(upper=0)).rolling(window=period, min_periods=period).mean()
        rs = gain / loss.replace(0, np.nan)
        rsi = 100 - (100 / (1 + rs))
        return rsi.fillna(50)

    def _normalize_data(self, data):
        """Нормализация данных"""
        normalized = data.copy()
        for col in ['open', 'high', 'low', 'close']:
            if col in normalized.columns:
                normalized[col] = (normalized[col] - normalized[col].mean()) / normalized[col].std()
        return normalized
```

## 🧪 Тестирование расширений

### Создание тестов

```python
import numpy as np
import pandas as pd
import pytest

from my_bquant_extension.indicators.custom_indicator import CustomIndicator
from my_bquant_extension.analyzers.custom_analyzer import CustomAnalyzer

class TestCustomIndicator:
    """Тесты для кастомного индикатора"""
    
    @pytest.fixture
    def sample_data(self):
        """Тестовые данные"""
        dates = pd.date_range('2024-01-01', periods=100, freq='H')
        data = pd.DataFrame({
            'close': np.random.randn(100).cumsum() + 100,
            'volume': np.random.randint(1000, 10000, 100)
        }, index=dates)
        return data
    
    def test_indicator_calculation(self, sample_data):
        """Тест расчета индикатора"""
        indicator = CustomIndicator(param1=10, param2=20)
        result = indicator.calculate(sample_data)

        assert result.name == 'CustomIndicator'
        assert len(result.data) == len(sample_data)
        assert not result.data['custom_indicator'].isna().all()
    
    def test_indicator_validation(self, sample_data):
        """Тест валидации данных"""
        indicator = CustomIndicator()
        
        # Тест с валидными данными
        assert indicator.validate_data(sample_data) is True
        
        # Тест с невалидными данными
        invalid_data = sample_data.drop(columns=['close'])
        assert indicator.validate_data(invalid_data) == False

class TestCustomAnalyzer:
    """Тесты для кастомного анализатора"""
    
    @pytest.fixture
    def sample_data(self):
        """Тестовые данные"""
        dates = pd.date_range('2024-01-01', periods=100, freq='H')
        data = pd.DataFrame({
            'close': np.random.randn(100).cumsum() + 100
        }, index=dates)
        return data
    
    def test_analyzer_volatility(self, sample_data):
        """Тест анализа волатильности"""
        analyzer = CustomAnalyzer(analysis_type='volatility')
        result = analyzer.analyze(sample_data)

        assert result.analysis_type == 'volatility'
        assert 'mean_volatility' in result.results
        assert result.results['mean_volatility'] >= 0
```

### Запуск тестов

```bash
# Запуск всех тестов
pytest tests/test_custom_extensions.py -v

# Запуск с покрытием
pytest tests/test_custom_extensions.py --cov=bquant --cov-report=html
```

## 📦 Упаковка расширений

### Структура пакета

```
my_bquant_extension/
├── setup.py
├── README.md
├── requirements.txt
├── my_bquant_extension/
│   ├── __init__.py
│   ├── indicators/
│   │   ├── __init__.py
│   │   └── custom_indicator.py
│   ├── analyzers/
│   │   ├── __init__.py
│   │   └── custom_analyzer.py
│   └── visualizations/
│       ├── __init__.py
│       └── custom_chart.py
└── tests/
    ├── __init__.py
    ├── test_indicators.py
    ├── test_analyzers.py
    └── test_visualizations.py
```

### Файл setup.py

```python
from setuptools import setup, find_packages

setup(
    name="my-bquant-extension",
    version="0.1.0",
    description="Custom extension for BQuant",
    author="Your Name",
    author_email="your.email@example.com",
    packages=find_packages(),
    install_requires=[
        "bquant>=0.0.0",
        "pandas>=1.3.0",
        "numpy>=1.20.0",
        "plotly>=5.0.0"
    ],
    extras_require={
        "dev": [
            "pytest>=6.0.0",
            "pytest-cov>=2.0.0"
        ]
    },
    python_requires=">=3.8",
    classifiers=[
        "Development Status :: 4 - Beta",
        "Intended Audience :: Financial and Insurance Industry",
        "License :: OSI Approved :: MIT License",
        "Programming Language :: Python :: 3",
        "Programming Language :: Python :: 3.8",
        "Programming Language :: Python :: 3.9",
        "Programming Language :: Python :: 3.10",
    ]
)
```

### Автоматическая регистрация

```python
# my_bquant_extension/__init__.py
from .indicators.custom_indicator import CustomIndicator
from .analyzers.custom_analyzer import CustomAnalyzer
from .visualizations.custom_chart import CustomChart

# Локальный реестр анализаторов расширения (пример интеграции)
ANALYZERS_REGISTRY = {}


# Автоматическая регистрация при импорте
def register_extensions():
    """Регистрация расширений"""
    from bquant.indicators.base import IndicatorFactory

    # Регистрация индикаторов в глобальной фабрике BQuant
    IndicatorFactory.register_indicator('custom_indicator', CustomIndicator)

    # Регистрация анализаторов в собственном реестре расширения
    ANALYZERS_REGISTRY['CustomAnalyzer'] = CustomAnalyzer

# Автоматическая регистрация при импорте модуля
register_extensions()
```

## 🔗 Интеграция с существующим API

### Использование в скриптах

```python
# Использование кастомных компонентов
from my_bquant_extension import CustomIndicator, CustomAnalyzer, CustomChart
from bquant.data.samples import get_sample_data

# Загрузка данных
data = get_sample_data('tv_xauusd_1h')

# Использование кастомного индикатора
indicator = CustomIndicator(param1=15, param2=25)
indicator_result = indicator.calculate(data)

# Использование кастомного анализатора
analyzer = CustomAnalyzer(analysis_type='volatility')
analysis_result = analyzer.analyze(data)

# Использование кастомного графика
chart = CustomChart(theme='dark')
fig = chart.create_chart(data, title="Custom Analysis")
fig.show()
```

### Интеграция с CLI

```python
# scripts/analysis/custom_analysis.py
import argparse
from my_bquant_extension import CustomIndicator, CustomAnalyzer
from bquant.data.samples import get_sample_data

def main():
    parser = argparse.ArgumentParser(description="Custom analysis script")
    parser.add_argument("--dataset", default="tv_xauusd_1h", help="Dataset name")
    parser.add_argument("--param1", type=int, default=15, help="Parameter 1")
    parser.add_argument("--param2", type=int, default=25, help="Parameter 2")
    
    args = parser.parse_args()
    
    # Загрузка данных
    data = get_sample_data(args.dataset)
    
    # Кастомный анализ
    indicator = CustomIndicator(param1=args.param1, param2=args.param2)
    indicator_result = indicator.calculate(data)
    
    analyzer = CustomAnalyzer(analysis_type='volatility')
    analysis_result = analyzer.analyze(data)
    
    # Вывод результатов
    print(f"Indicator result: {indicator_result.data.tail()}")
    print(f"Analysis result: {analysis_result.results}")

if __name__ == "__main__":
    main()
```

## 🚀 Лучшие практики

### Производительность

```python
# Используйте NumPy для быстрых вычислений
import numpy as np

def fast_calculation(data):
    """Быстрый расчет с NumPy"""
    prices = data['close'].values  # NumPy array
    returns = np.diff(prices) / prices[:-1]
    volatility = np.std(returns)
    return volatility

# Используйте векторизацию
def vectorized_operation(data):
    """Векторизованная операция"""
    return data['close'].rolling(window=20).mean()
```

### Обработка ошибок

```python
from bquant.core.exceptions import BQuantError, DataError

class CustomError(BQuantError):
    """Кастомное исключение"""
    pass

def safe_calculation(data):
    """Безопасный расчет с обработкой ошибок"""
    try:
        if data.empty:
            raise DataError("Empty dataset provided")
        
        if 'close' not in data.columns:
            raise DataError("Missing 'close' column")
        
        result = perform_calculation(data)
        return result
        
    except Exception as e:
        raise CustomError(f"Calculation failed: {str(e)}")
```

### Документация

```python
class CustomIndicator(BaseIndicator):
    """
    Кастомный индикатор для анализа финансовых данных.
    
    Этот индикатор рассчитывает специальный показатель на основе
    цены закрытия и объема торгов.
    
    Parameters
    ----------
    param1 : int, default=10
        Первый параметр индикатора
    param2 : int, default=20
        Второй параметр индикатора
    
    Examples
    --------
    >>> indicator = CustomIndicator(param1=15, param2=25)
    >>> result = indicator.calculate(data)
    >>> print(result.data.tail())
    
    Notes
    -----
    Индикатор использует скользящее среднее для сглаживания данных.
    """
    
    def calculate(self, data):
        """
        Расчет индикатора.
        
        Parameters
        ----------
        data : pd.DataFrame
            DataFrame с OHLCV данными
            
        Returns
        -------
        IndicatorResult
            Результат расчета индикатора
            
        Raises
        ------
        DataError
            Если данные некорректны
        """
        # Реализация
        pass
```

## 📚 Дополнительные ресурсы

- **[Core Modules](../core/)** - Базовые модули для расширения
- **[Indicators](../indicators/)** - Примеры индикаторов
- **[Analysis](../analysis/)** - Примеры анализаторов
- **[Visualization](../visualization/)** - Примеры визуализаций

---

**Следующий шаг:** Изучите существующие модули и создайте свое первое расширение! 🚀<|MERGE_RESOLUTION|>--- conflicted
+++ resolved
@@ -221,10 +221,6 @@
             threshold: Minimum price movement to consider as swing (e.g., 0.02 = 2%)
         """
         self.threshold = threshold
-<<<<<<< HEAD
-        self.min_required_length = 3
-=======
->>>>>>> ae8d6ba7
 
     def calculate_swings(self, data: pd.DataFrame) -> SwingMetrics:
         """
@@ -373,11 +369,7 @@
 # class MyCustomSwingStrategy(SwingCalculationStrategy):
 #     ...
 
-<<<<<<< HEAD
-# Option B: Регистрируем после определения
-=======
 # Option B: Manual registration
->>>>>>> ae8d6ba7
 StrategyRegistry.register_swing_strategy('my_custom')(MyCustomSwingStrategy)
 
 # Verify registration
